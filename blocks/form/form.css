--- conflicted
+++ resolved
@@ -16,13 +16,8 @@
   margin-left: 35%;
 }
 
-<<<<<<< HEAD
-main .form h2 {
+main .form h3 {
   color: var(--color-white);
-=======
-main .form h3 {
-  color: white;
->>>>>>> e24370dd
   margin-bottom: 15px;
   margin-top: unset;
 }
